--- conflicted
+++ resolved
@@ -97,27 +97,6 @@
 
 instance Arbitrary StateTransition where
     arbitrary = oneof
-<<<<<<< HEAD
-        [ arbitrary0 Enter_NonUpdatableClosure
-        , arbitrary0 Enter_PartiallyAppliedUpdate
-        , arbitrary0 Enter_UpdatableClosure
-        , arbitrary0 Eval_AppC
-        , arbitrary0 Eval_AppP
-        , arbitrary0 Eval_Case
-        , arbitrary0 Eval_Case_Primop_Normal
-        , arbitrary0 Eval_Case_Primop_DefaultBound
-        , arbitrary0 Eval_FunctionApplication
-        , arbitrary1 Eval_Let
-        , arbitrary0 Eval_LitE
-        , arbitrary0 Eval_LitEApp
-        , arbitrary0 ReturnCon_DefBound
-        , arbitrary0 ReturnCon_DefUnbound
-        , arbitrary0 ReturnCon_Match
-        , arbitrary0 ReturnCon_Update
-        , arbitrary0 ReturnInt_DefBound
-        , arbitrary0 ReturnInt_DefUnbound
-        , arbitrary0 ReturnInt_Match ]
-=======
         [ arbitrary0 Rule1_Eval_FunctionApplication
         , arbitrary0 Rule2_Enter_NonUpdatableClosure
         , arbitrary1 Rule3_Eval_Let
@@ -136,7 +115,6 @@
         , arbitrary0 Rule16_ReturnCon_Update
         , arbitrary0 Rule17a_Enter_PartiallyAppliedUpdate
         , arbitrary0 Rule1819_Eval_Case_Primop_Shortcut ]
->>>>>>> 7829457d
 
 instance Arbitrary StateError where
     arbitrary = oneof
